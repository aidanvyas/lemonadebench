#!/usr/bin/env python3
"""Analyze v0.5 benchmark results with FINAL efficiency metrics per user specifications."""
import argparse
import json
import statistics
import sys
from pathlib import Path
<<<<<<< HEAD
from typing import Any, Tuple
=======
from typing import Any, Dict, List
>>>>>>> bf698ef4

import matplotlib.pyplot as plt

# Game constants
REFERENCE_PRICE = 2.69  # User-specified reference price for pricing loss calculations
BASE_DEMAND = 50
PRICE_SENSITIVITY = 10
INGREDIENT_COST = 0.37  # Cost per lemonade (sum of base costs)
OPERATING_COST_PER_HOUR = 5

# Base supply costs (from business_game.py)
BASE_COSTS = {
    "cups": 0.05,
    "lemons": 0.20,
    "sugar": 0.10,
    "water": 0.02
}

# Hour multipliers (ACTUAL from business_game.py)
HOUR_MULTIPLIERS = {
    0: 0.0,   # 12-1am: Closed
    1: 0.0,   # 1-2am: Closed
    2: 0.0,   # 2-3am: Closed
    3: 0.0,   # 3-4am: Closed
    4: 0.0,   # 4-5am: Closed
    5: 0.0,   # 5-6am: Closed
    6: 0.3,   # 6-7am: Early morning (30% of base)
    7: 0.5,   # 7-8am: Morning commute
    8: 0.7,   # 8-9am: Morning
    9: 0.8,   # 9-10am: Mid-morning
    10: 1.0,  # 10-11am: Late morning (100% base)
    11: 1.2,  # 11am-12pm: Pre-lunch
    12: 1.5,  # 12-1pm: Lunch peak (150% of base)
    13: 1.3,  # 1-2pm: Post-lunch
    14: 0.9,  # 2-3pm: Afternoon
    15: 0.8,  # 3-4pm: Mid-afternoon
    16: 0.9,  # 4-5pm: Late afternoon
    17: 1.1,  # 5-6pm: Evening commute
    18: 1.0,  # 6-7pm: Early evening
    19: 0.7,  # 7-8pm: Evening
    20: 0.4,  # 8-9pm: Late evening (40% of base)
    21: 0.0,  # 9-10pm: Closed
    22: 0.0,  # 10-11pm: Closed
    23: 0.0,  # 11pm-12am: Closed
}


def calculate_business_metrics_final(model: str, stats: dict[str, Any], full_data: list[dict[str, Any]]) -> dict[str, float]:
    """Calculate final business efficiency metrics with user-specified sign conventions."""
    # Find the game data for this model
    game_data = None
    for game in full_data:
        if game.get("model") == model:
            game_data = game
            break

    if not game_data:
        return {}

    # Initialize metrics
    total_purchasing_efficiency = 0
    total_expired_loss = 0
    total_excess_loss = 0
    total_stockout_loss = 0
    total_pricing_loss = 0
    total_scheduling_loss = 0

    num_games = 1  # For now, assuming 1 game per model

    # PURCHASING EFFICIENCY: Compare weighted avg purchase price vs base cost
    # Positive = saved money (bought below base price)
    # Negative = overpaid (bought above base price)

    # Get final results first
    final_result = game_data.get("final_results", {})

    # Track actual costs paid and quantities
    actual_costs_by_item = {"cups": 0, "lemons": 0, "sugar": 0, "water": 0}
    quantities_by_item = {"cups": 0, "lemons": 0, "sugar": 0, "water": 0}

    # Look through all days for purchases and their prices
    for day_data in game_data.get("days", []):
        # Get the morning supply costs for this day
        morning_costs = day_data.get("game_state_before", {}).get("supply_costs", {})

        # Find any purchases made this day
        for interaction in day_data.get("interactions", []):
            for tool_exec in interaction.get("tool_executions", []):
                if tool_exec.get("tool") == "order_supplies":
                    result = tool_exec.get("result", {})
                    if result.get("success"):
                        ordered = result.get("ordered", {})
                        # Calculate cost for each item using morning prices
                        for item in ["cups", "lemons", "sugar", "water"]:
                            qty = ordered.get(item, 0)
                            if qty > 0:
                                cost_per_unit = morning_costs.get(item, BASE_COSTS[item])
                                actual_costs_by_item[item] += qty * cost_per_unit
                                quantities_by_item[item] += qty

    # Calculate purchasing efficiency
    total_purchasing_efficiency = 0
    for item in ["cups", "lemons", "sugar", "water"]:
        if quantities_by_item[item] > 0:
            base_cost = quantities_by_item[item] * BASE_COSTS[item]
            actual_cost = actual_costs_by_item[item]
            # Positive if saved money, negative if overpaid
            total_purchasing_efficiency += base_cost - actual_cost

    # EXPIRED LOSSES: Use game engine's expired_items tracking (like original)
    total_expired_loss = 0
    for day_data in game_data.get("days", []):
        expired_items = day_data.get("game_state_before", {}).get("expired_items", {})
        # Use base costs for expired items
        for item, quantity in expired_items.items():
            if item in BASE_COSTS:
                total_expired_loss += BASE_COSTS[item] * quantity

    # EXCESS LOSSES (negative = loss)
    ending_value = final_result.get("inventory_value", 0)
    total_excess_loss = ending_value

    # STOCKOUT LOSSES: Lost profit from turning customers away
    # Use actual prices for each day's lost sales
    total_stockout_loss = 0

    for day_data in game_data.get("days", []):
        day_result = day_data.get("game_state_after", {}).get("day_result", {})
        if day_result:
            customers_lost = day_result.get("customers_lost", 0)
            if customers_lost > 0:
                # Use the actual price for this day
                actual_price = day_data.get("game_state_after", {}).get("price", 0)
                if actual_price > 0:
                    # Profit margin at actual price
                    profit_margin = actual_price - INGREDIENT_COST
                    total_stockout_loss += customers_lost * profit_margin

    # PRICING LOSSES: Counterfactual with demand elasticity
    # "If inventory and hours were the same, what would profit be if you changed prices to $2.69?"
    for day_data in game_data.get("days", []):
        day_result = day_data.get("game_state_after", {}).get("day_result", {})
        if day_result:
            actual_price = day_data.get("game_state_after", {}).get("price", 0)
            start_hour = day_result.get("open_hour", 0)
            end_hour = day_result.get("close_hour", 0)

            # Get actual inventory available (can_make at start of day)
            can_make = day_data.get("game_state_before", {}).get("inventory", {}).get("can_make", 0)

            if actual_price > 0 and start_hour < end_hour:
                # ACTUAL SCENARIO (what really happened)
                actual_total_demand = 0
                for hour in range(start_hour, end_hour):
                    if hour in HOUR_MULTIPLIERS:
                        hour_demand = (BASE_DEMAND - PRICE_SENSITIVITY * actual_price) * HOUR_MULTIPLIERS[hour]
                        actual_total_demand += max(0, hour_demand)

                # Use actual customers served
                actual_customers_served = day_result.get("customers_served", 0)
                actual_sales = actual_customers_served
                actual_revenue = actual_sales * actual_price
                actual_ingredient_costs = actual_sales * INGREDIENT_COST
                actual_operating_costs = (end_hour - start_hour) * OPERATING_COST_PER_HOUR
                actual_profit = actual_revenue - actual_ingredient_costs - actual_operating_costs

                # OPTIMAL PRICING SCENARIO (same supply capacity, same hours, different price)
                optimal_total_demand = 0
                for hour in range(start_hour, end_hour):  # SAME HOURS
                    if hour in HOUR_MULTIPLIERS:
                        hour_demand = (BASE_DEMAND - PRICE_SENSITIVITY * REFERENCE_PRICE) * HOUR_MULTIPLIERS[hour]
                        optimal_total_demand += max(0, hour_demand)

                # Use same supply constraint logic
                if actual_total_demand >= actual_customers_served:
                    # Hours were the constraint - pricing change affects demand
                    optimal_sales = min(optimal_total_demand, actual_customers_served * (optimal_total_demand / actual_total_demand))
                else:
                    # Supply was the constraint - pricing change limited by supply
                    optimal_sales = min(optimal_total_demand, actual_customers_served)
                optimal_revenue = optimal_sales * REFERENCE_PRICE
                optimal_ingredient_costs = optimal_sales * INGREDIENT_COST
                optimal_operating_costs = (end_hour - start_hour) * OPERATING_COST_PER_HOUR  # SAME OPERATING HOURS
                optimal_profit = optimal_revenue - optimal_ingredient_costs - optimal_operating_costs

                # Pricing loss: actual vs optimal (negative = loss from suboptimal pricing)
                day_pricing_loss = actual_profit - optimal_profit
                total_pricing_loss += day_pricing_loss

    # SCHEDULING LOSSES: Counterfactual with global optimal hours
    # "Given my price and inventory, how much am I losing by not using globally optimal hours (6am-8pm)?"
    OPTIMAL_START_HOUR = 6  # 6am
    OPTIMAL_END_HOUR = 21   # 8pm (hour 20 is last operable hour)

    for day_data in game_data.get("days", []):
        day_result = day_data.get("game_state_after", {}).get("day_result", {})
        if day_result:
            actual_price = day_data.get("game_state_after", {}).get("price", 0)
            start_hour = day_result.get("open_hour", 0)
            end_hour = day_result.get("close_hour", 0)

            # Get actual inventory available
            can_make = day_data.get("game_state_before", {}).get("inventory", {}).get("can_make", 0)

            if actual_price > 0 and start_hour < end_hour:
                # ACTUAL SCENARIO (what really happened)
                actual_total_demand = 0
                for hour in range(start_hour, end_hour):
                    if hour in HOUR_MULTIPLIERS:
                        hour_demand = (BASE_DEMAND - PRICE_SENSITIVITY * actual_price) * HOUR_MULTIPLIERS[hour]
                        actual_total_demand += max(0, hour_demand)

                # Use actual customers served as the achieved constraint
                actual_customers_served = day_result.get("customers_served", 0)
                actual_sales = actual_customers_served  # What they actually achieved
                actual_revenue = actual_sales * actual_price
                actual_ingredient_costs = actual_sales * INGREDIENT_COST
                actual_operating_costs = (end_hour - start_hour) * OPERATING_COST_PER_HOUR
                actual_profit = actual_revenue - actual_ingredient_costs - actual_operating_costs

                # OPTIMAL SCHEDULING SCENARIO (same supply capacity, same price, global optimal hours)
                optimal_total_demand = 0
                for hour in range(OPTIMAL_START_HOUR, OPTIMAL_END_HOUR):  # 6am-8pm
                    if hour in HOUR_MULTIPLIERS:
                        hour_demand = (BASE_DEMAND - PRICE_SENSITIVITY * actual_price) * HOUR_MULTIPLIERS[hour]  # SAME PRICE
                        optimal_total_demand += max(0, hour_demand)

                # Key insight: If they were constrained by hours (demand > served), extending helps
                # If they were constrained by supply (demand <= served), extending doesn't help
                if actual_total_demand >= actual_customers_served:
                    # Hours were the constraint - extending hours allows more sales
                    optimal_sales = min(optimal_total_demand, actual_customers_served * (optimal_total_demand / actual_total_demand))
                else:
                    # Supply was the constraint - extending hours doesn't help
                    optimal_sales = actual_customers_served
                optimal_revenue = optimal_sales * actual_price  # SAME PRICE
                optimal_ingredient_costs = optimal_sales * INGREDIENT_COST
                optimal_operating_costs = (OPTIMAL_END_HOUR - OPTIMAL_START_HOUR) * OPERATING_COST_PER_HOUR  # 15 hours
                optimal_profit = optimal_revenue - optimal_ingredient_costs - optimal_operating_costs

                # Scheduling loss: actual vs optimal
                # Positive = doing better than optimal (e.g., selling out efficiently with fewer hours)
                # Negative = doing worse than optimal (e.g., inefficient hours, 24/7 operation)
                day_scheduling_loss = actual_profit - optimal_profit
                total_scheduling_loss += day_scheduling_loss

    # Return metrics with user-specified sign conventions
    return {
        "purchasing": total_purchasing_efficiency / num_games if num_games > 0 else 0,  # + = saved
        "expired": -total_expired_loss / num_games if num_games > 0 else 0,            # - = loss
        "excess": -total_excess_loss / num_games if num_games > 0 else 0,              # - = loss
        "scheduling": total_scheduling_loss / num_games if num_games > 0 else 0,       # +/-
        "pricing": total_pricing_loss / num_games if num_games > 0 else 0,             # - = loss (always)
        "stockout": -total_stockout_loss / num_games if num_games > 0 else 0,          # - = loss
    }

def generate_comprehensive_plots(data: dict[str, Any], output_dir: str) -> None:
    """Generate average profit trajectory plot."""

    output_path = Path(output_dir)
    output_path.mkdir(parents=True, exist_ok=True)

    plt.figure(figsize=(12, 8))

    colors = {
        "gpt-4.1-nano": "#FF6B6B",
        "gpt-4.1-mini": "#4ECDC4",
        "gpt-4.1": "#45B7D1",
        "o3": "#96CEB4",
        "o4-mini": "#DDA0DD",
    }

    # Group games by model
    model_trajectories = {}
    max_days = 0

    for game_data in data["games"]:
        model = game_data["model"]
        if model not in model_trajectories:
            model_trajectories[model] = []

        # Extract daily cash history from game states
        cash_history = []
        for day_data in game_data.get("days", []):
            if "game_state_after" in day_data:
                cash_history.append(day_data["game_state_after"]["cash"])

        if cash_history:
            starting_cash = game_data["parameters"]["starting_cash"]
            profit_history = [cash - starting_cash for cash in cash_history]
            model_trajectories[model].append(profit_history)
            max_days = max(max_days, len(profit_history))

    # Calculate and plot average trajectory for each model
    for model, trajectories in model_trajectories.items():
        if not trajectories:
            continue

        # Calculate average trajectory
        avg_trajectory = []
        for day in range(max_days):
            day_profits = [traj[day] for traj in trajectories if day < len(traj)]
            if day_profits:
                avg_trajectory.append(statistics.mean(day_profits))
            else:
                break  # No more data for this day

        if avg_trajectory:
            days = list(range(len(avg_trajectory)))

            # Plot average trajectory
            plt.plot(
                days,
                avg_trajectory,
                color=colors.get(model, "#808080"),
                label=f"{model} (avg of {len(trajectories)} games)" if len(trajectories) > 1 else model,
                linewidth=3,
                marker='o',
                markersize=4,
                alpha=0.9
            )

    plt.xlabel("Day", fontsize=14)
    plt.ylabel("Cumulative Profit ($)", fontsize=14)
    plt.title("LemonadeBench v0.5: Average Profit Trajectories by Model", fontsize=16, fontweight="bold")
    plt.grid(True, alpha=0.3)
    plt.axhline(y=0, color="black", linestyle="-", alpha=0.5)

    plt.legend(loc="upper left", framealpha=0.9, fontsize=12)

    plot_file = output_path / "average_profit_trajectories.png"
    plt.tight_layout()
    plt.savefig(plot_file, dpi=300, bbox_inches="tight")
    plt.close()

    print(f"Average profit trajectory plot saved to: {plot_file}")

def generate_computational_requirements_table(model_stats: dict[str, Any], output_file: str, data: list[dict[str, Any]]) -> None:
    """Generate LaTeX table with computational requirements and detailed tool usage."""

    header = r"""\begin{table}[h]
\centering
\caption{LemonadeBench v0.5 - Computational Requirements and Tool Usage}
\label{tab:computational_requirements}
\resizebox{\textwidth}{!}{%
\begin{tabular}{|l|r|r|r|r|r|r|r|r|r|r|r|}
\hline
\textbf{Model} & \textbf{Profit (\$)} & \textbf{Total} & \textbf{Check} & \textbf{Check} & \textbf{Order} & \textbf{Set} & \textbf{Set} & \textbf{Historical} & \textbf{Open} & \textbf{Time (s)} & \textbf{API Cost (\$)} \\
 & & \textbf{Calls} & \textbf{Inv.} & \textbf{Prices} & \textbf{Supplies} & \textbf{Price} & \textbf{Hours} & \textbf{Data} & \textbf{Business} & & \\
\hline
"""

    latex = header

    for model in sorted(model_stats.keys()):
        stats = model_stats[model]
        if stats["games"]:
            profits = [g["total_profit"] for g in stats["games"]]
            avg_profit = statistics.mean(profits)

            # Get detailed tool usage
            tool_counts = {
                "check_inventory": stats["tool_usage"].get("check_inventory", 0),
                "check_morning_prices": stats["tool_usage"].get("check_morning_prices", 0),
                "order_supplies": stats["tool_usage"].get("order_supplies", 0),
                "set_price": stats["tool_usage"].get("set_price", 0),
                "set_operating_hours": stats["tool_usage"].get("set_operating_hours", 0),
                "get_historical_supply_costs": stats["tool_usage"].get("get_historical_supply_costs", 0),
                "open_for_business": stats["tool_usage"].get("open_for_business", 0),
            }

            total_tools = sum(tool_counts.values())

            # Get duration and cost
            model_games = [game for game in data if game.get("model") == model]
            avg_time = sum(g.get("duration_seconds", 0) for g in model_games) / len(model_games) if model_games else 0
            avg_cost = stats["total_cost"] / len(stats["games"])

            # Format profit with commas
            profit_str = f"{int(avg_profit):,}"

            latex += f"{model} & {profit_str} & {total_tools} & "
            latex += f"{tool_counts['check_inventory']} & "
            latex += f"{tool_counts['check_morning_prices']} & "
            latex += f"{tool_counts['order_supplies']} & "
            latex += f"{tool_counts['set_price']} & "
            latex += f"{tool_counts['set_operating_hours']} & "
            latex += f"{tool_counts['get_historical_supply_costs']} & "
            latex += f"{tool_counts['open_for_business']} & "
            latex += f"{avg_time:.1f} & "
            latex += f"{avg_cost:.4f} \\\\\n"
            latex += "\\hline\n"

    latex += r"""\end{tabular}
}%
\end{table}
"""

    # Write to file
    with open(output_file, "w") as f:
        f.write(latex)

    print(f"Computational requirements table saved to: {output_file}")


def generate_comprehensive_latex_table(model_stats: dict[str, Any], output_file: str, data: list[dict[str, Any]]) -> None:
    """Generate LaTeX table with business efficiency metrics."""

    header = r"""\begin{table}[h]
\centering
\caption{LemonadeBench v0.5 - Business Efficiency Analysis}
\label{tab:lemonadebench_v05_efficiency}
\begin{tabular}{|l|r|r|r|r|r|r|r|r|r|r|}
\hline
\textbf{Model} & \textbf{Profit (\$)} & \textbf{Purchasing (\$)} & \textbf{Expired (\$)} & \textbf{Excess (\$)} & \textbf{Scheduling (\$)} & \textbf{Pricing (\$)} & \textbf{Stockout (\$)} & \textbf{Tools} & \textbf{Time (s)} & \textbf{Cost (\$)} \\
\hline
"""

    latex = header

    for model in sorted(model_stats.keys()):
        stats = model_stats[model]
        if stats["games"]:
            # Calculate business efficiency metrics
            efficiency = calculate_business_metrics_final(model, stats, data)

            profits = [g["total_profit"] for g in stats["games"]]
            avg_profit = statistics.mean(profits)
            avg_tools = stats["total_interactions"] / len(stats["games"])
            avg_cost = stats["total_cost"] / len(stats["games"])

            # Get duration from actual game data
            model_games = [game for game in data if game.get("model") == model]
            avg_time = sum(g.get("duration_seconds", 0) for g in model_games) / len(model_games) if model_games else 0

            latex += f"{model} & "
            latex += f"{avg_profit:.2f} & "
            latex += f"{efficiency.get('purchasing', 0):.2f} & "
            latex += f"{efficiency.get('expired', 0):.2f} & "
            latex += f"{efficiency.get('excess', 0):.2f} & "
            latex += f"{efficiency.get('scheduling', 0):.2f} & "
            latex += f"{efficiency.get('pricing', 0):.2f} & "
            latex += f"{efficiency.get('stockout', 0):.2f} & "
            latex += f"{avg_tools:.0f} & "
            latex += f"{avg_time:.1f} & "
            latex += f"{avg_cost:.4f} \\\\\n"
            latex += "\\hline\n"

    latex += r"""\end{tabular}
\end{table}
"""

    # Write to file
    with open(output_file, "w") as f:
        f.write(latex)

    print(f"LaTeX table saved to: {output_file}")

def analyze_comprehensive_format(data: list[dict[str, Any]], filename: str):
    """Analyze comprehensive v0.5 format results."""
    print(f"\nAnalyzing: {filename}")
    print("=" * 80)

    # Group by model and collect comprehensive stats
    model_stats = {}

    for game_data in data:
        model = game_data.get("model", "unknown")

        if model not in model_stats:
            model_stats[model] = {
                "games": [],
                "total_tokens": 0,
                "total_cost": 0,
                "total_interactions": 0,
                "tool_usage": {},
                "avg_supply_cost_per_lemonade": INGREDIENT_COST,
            }

        stats = model_stats[model]

        # Add game data
        final_results = game_data.get("final_results", {})
        game_info = {
            "total_profit": final_results.get("total_profit", 0),
            "total_revenue": final_results.get("total_revenue", 0),
            "days_played": final_results.get("days_played", 0)
        }
        stats["games"].append(game_info)

        # Token and cost tracking
        stats["total_tokens"] += game_data.get("total_tokens", 0)
        stats["total_cost"] += game_data.get("total_cost", 0)

        # Count tool usage
        total_tools = 0
        for day_data in game_data.get("days", []):
            for interaction in day_data.get("interactions", []):
                for tool_exec in interaction.get("tool_executions", []):
                    tool_name = tool_exec.get("tool", "unknown")
                    total_tools += 1
                    if tool_name not in stats["tool_usage"]:
                        stats["tool_usage"][tool_name] = 0
                    stats["tool_usage"][tool_name] += 1

        stats["total_interactions"] += total_tools

    # Print model comparison (like original analyze_results.py)
    print("\n" + "=" * 80)
    print("MODEL COMPARISON")
    print("=" * 80)

    for model in sorted(model_stats.keys()):
        stats = model_stats[model]
        print(f"\n--- {model} ---")
        if stats["games"]:
            profits = [g["total_profit"] for g in stats["games"]]
            print(f"Games completed: {len(stats['games'])}")
            print(f"Average profit: ${statistics.mean(profits):.2f}")
            if len(profits) > 1:
                print(f"Profit std dev: ${statistics.stdev(profits):.2f}")
            print(f"Total tokens: {stats['total_tokens']:,}")
            print(f"Total cost: ${stats['total_cost']:.4f}")
            print(f"Total interactions: {stats['total_interactions']}")

            print("\nTool usage:")
            for tool, count in sorted(stats["tool_usage"].items(), key=lambda x: x[1], reverse=True):
                print(f"  {tool}: {count}")

    # Calculate and print efficiency metrics
    print("\n\nBusiness Efficiency Breakdown (FINAL):")
    print("=" * 120)
    print("| Model | Profit ($) | Purchasing | Expired | Excess | Scheduling | Pricing | Stockout |")
    print("|-------|------------|------------|---------|--------|------------|---------|----------|")

    # Store for LaTeX generation
    efficiency_data = []

    for model in sorted(model_stats.keys()):
        stats = model_stats[model]
        efficiency = calculate_business_metrics_final(model, stats, data)

        if efficiency and stats["games"]:
            profits = [g["total_profit"] for g in stats["games"]]
            avg_profit = statistics.mean(profits)
            print(f"| {model:<12} | {avg_profit:>10.2f} | "
                  f"{efficiency['purchasing']:>+10.2f} | {efficiency['expired']:>7.2f} | "
                  f"{efficiency['excess']:>6.2f} | {efficiency['scheduling']:>+10.2f} | "
                  f"{efficiency['pricing']:>7.2f} | {efficiency['stockout']:>8.2f} |")

            efficiency_data.append({
                "model": model,
                "profit": avg_profit,
                **efficiency
            })

    # Generate outputs like original analyze_results.py
    base_name = Path(filename).stem.replace("_full", "")

    # Generate LaTeX table
    latex_file = f"results/latex/{base_name}_final_efficiency.tex"
    generate_efficiency_latex(efficiency_data, filename)

    # Generate comprehensive LaTeX table (efficiency metrics)
    comprehensive_latex_file = f"results/latex/{base_name}_final_analysis.tex"
    generate_comprehensive_latex_table(model_stats, comprehensive_latex_file, data)

    # Generate computational requirements table
    computational_file = f"results/latex/{base_name}_computational_requirements.tex"
    generate_computational_requirements_table(model_stats, computational_file, data)

    # Generate plots
    plot_dir = f"results/plots/{base_name}"
    generate_comprehensive_plots({"games": data}, plot_dir)

def generate_efficiency_latex(data: list[dict[str, Any]], filename: str):
    """Generate LaTeX table for efficiency metrics."""
    # Create results/latex directory if it doesn't exist
    latex_dir = Path("results/latex")
    latex_dir.mkdir(parents=True, exist_ok=True)

    # Generate filename
    base_name = Path(filename).stem
    latex_file = latex_dir / f"{base_name}_final_efficiency.tex"

    with open(latex_file, "w") as f:
        f.write("% Business Efficiency Breakdown (Final Metrics)\n")
        f.write("\\begin{table}[h]\n")
        f.write("\\centering\n")
        f.write("\\caption{Business Efficiency Breakdown}\n")
        f.write("\\label{tab:efficiency_breakdown}\n")
        f.write("\\resizebox{\\textwidth}{!}{%\n")
        f.write("\\begin{tabular}{lccccccc}\n")
        f.write("\\hline\n")
        f.write("\\textbf{Model} & \\textbf{Profit (\\$)} & \\textbf{Purchasing} & \\textbf{Expired} & ")
        f.write("\\textbf{Excess} & \\textbf{Scheduling} & \\textbf{Pricing} & \\textbf{Stockout} \\\\\n")
        f.write("\\hline\n")

        for row in data:
            model = row['model']
            # Format numbers with appropriate signs
            purchasing = f"{row['purchasing']:+.2f}" if abs(row['purchasing']) > 0.01 else "0.00"
            expired = f"{row['expired']:.2f}"
            excess = f"{row['excess']:.2f}"
            scheduling = f"{row['scheduling']:+.2f}" if abs(row['scheduling']) > 0.01 else "0.00"
            pricing = f"{row['pricing']:.2f}"
            stockout = f"{row['stockout']:.2f}"

            f.write(f"{model} & {row['profit']:.2f} & {purchasing} & {expired} & ")
            f.write(f"{excess} & {scheduling} & {pricing} & {stockout} \\\\\n")
            f.write("\\hline\n")

        f.write("\\end{tabular}\n")
        f.write("}%\n")
        f.write("\\end{table}\n")

    print(f"\nLaTeX table saved to: {latex_file}")

def analyze_results():
    """Main analysis function."""
    parser = argparse.ArgumentParser(description="Analyze v0.5 benchmark results")
    parser.add_argument("--file", help="Specific results file to analyze")
    parser.add_argument("--latest", action="store_true", help="Analyze the latest results file")
    args = parser.parse_args()

    results_dir = Path("results/json")

    if args.latest:
        # Find the latest full results file
        json_files = list(results_dir.glob("*_full.json"))
        if not json_files:
            print("No results files found!")
            sys.exit(1)
        latest_file = max(json_files, key=lambda p: p.stat().st_mtime)
        filename = str(latest_file)
    elif args.file:
        filename = args.file
    else:
        print("Please specify --file or --latest")
        sys.exit(1)

    # Load the results
    with open(filename) as f:
        data = json.load(f)

    # Handle different formats
    if isinstance(data, dict) and "games" in data:
        # v0.5 format with metadata
        analyze_comprehensive_format(data["games"], filename)
    elif isinstance(data, list) and len(data) > 0 and "model" in data[0]:
        # Direct list of games
        analyze_comprehensive_format(data, filename)
    else:
        print("Unknown format or empty results")

def main():
    """Entry point."""
    analyze_results()

if __name__ == "__main__":
    main()<|MERGE_RESOLUTION|>--- conflicted
+++ resolved
@@ -5,11 +5,7 @@
 import statistics
 import sys
 from pathlib import Path
-<<<<<<< HEAD
-from typing import Any, Tuple
-=======
-from typing import Any, Dict, List
->>>>>>> bf698ef4
+from typing import Any
 
 import matplotlib.pyplot as plt
 
