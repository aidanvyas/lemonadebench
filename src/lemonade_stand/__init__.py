"""Lemonade Stand Economic Reasoning Benchmark."""

# Version 0.5 - Business simulation with inventory management
from .business_game import BusinessGame
<<<<<<< HEAD
from .game_recorder import GameRecorder, BenchmarkRecorder
try:
    from .openai_player import OpenAIPlayer
except ModuleNotFoundError:  # openai package not installed
    OpenAIPlayer = None
=======
from .game_recorder import BenchmarkRecorder, GameRecorder
from .openai_player import OpenAIPlayer
>>>>>>> 138c3f14

__version__ = "0.5.0"

__all__ = ["BusinessGame", "GameRecorder", "BenchmarkRecorder"]
if OpenAIPlayer is not None:
    __all__.insert(1, "OpenAIPlayer")<|MERGE_RESOLUTION|>--- conflicted
+++ resolved
@@ -2,16 +2,11 @@
 
 # Version 0.5 - Business simulation with inventory management
 from .business_game import BusinessGame
-<<<<<<< HEAD
-from .game_recorder import GameRecorder, BenchmarkRecorder
+from .game_recorder import BenchmarkRecorder, GameRecorder
 try:
     from .openai_player import OpenAIPlayer
 except ModuleNotFoundError:  # openai package not installed
     OpenAIPlayer = None
-=======
-from .game_recorder import BenchmarkRecorder, GameRecorder
-from .openai_player import OpenAIPlayer
->>>>>>> 138c3f14
 
 __version__ = "0.5.0"
 
